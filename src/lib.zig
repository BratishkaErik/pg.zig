--- conflicted
+++ resolved
@@ -38,8 +38,6 @@
     if (comptime _assert) {
         std.debug.assert(ok);
     }
-<<<<<<< HEAD
-=======
 }
 
 pub const ParsedOpts = struct {
@@ -62,7 +60,7 @@
     var tcp_user_timeout: ?u32 = null;
     if (uri.query) |qry| {
         const qryString = try qry.toRawMaybeAlloc(a);
-        var it = std.mem.split(u8, qryString, "&");
+        var it = std.mem.splitScalar(u8, qryString, '&');
         while (it.next()) |paramString| {
             var it2 = std.mem.splitScalar(u8, paramString, '=');
             const key = it2.first();
@@ -127,5 +125,4 @@
 
 test "URI: invalid params" {
     try std.testing.expectError(error.UnsupportedConnectionParam, parseOpts(try std.Uri.parse("postgresql:///?bar=baz"), std.testing.allocator, 0, 0));
->>>>>>> 148cbe78
 }