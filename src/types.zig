const std = @import("std");
const lib = @import("lib.zig");
const buffer = @import("buffer");

// These are nested inside the the Types structure so that we can generate an
// oid => encoding maping. See the oidEncoding function.
pub const OID = struct {
	decimal: i32,
	encoded: [4]u8,

	pub fn make(decimal: i32) OID {
		var encoded: [4]u8 = undefined;
		std.mem.writeIntBig(i32, &encoded, decimal);
		return .{
			.decimal = decimal,
			.encoded = encoded,
		};
	}
};

pub const text_encoding = [2]u8{0, 0};
pub const binary_encoding = [2]u8{0, 1};

// Any "decodeKnown" you see is just an optimization to avoid extra assertions
// when decoding an individual array value. Once we know the array type, we don't
// need to assert the oid of each individual value.

pub const Types = struct {
	// Every supported type is here. This includes the format we want to
	// encode/decode (text or binary), and the logic for encoding and decoding.

	pub usingnamespace @import("types/cidr.zig");
	pub usingnamespace @import("types/numeric.zig");

	pub const Char = struct {
		// A blank-padded char
		pub const oid = OID.make(1042);
		const encoding = &binary_encoding;

		fn encode(value: u8, buf: *buffer.Buffer, format_pos: usize) !void {
			buf.writeAt(Char.encoding, format_pos);
			try buf.write(&.{0, 0, 0, 1}); // length of our data
			return buf.writeByte(value);
		}

		pub fn decode(data: []const u8, data_oid: i32) u8 {
			lib.assert(data_oid == Char.oid.decimal);
			return data[0];
		}

		pub fn decodeKnown(data: []const u8) u8 {
			return data[0];
		}
	};

	pub const Int16 = struct {
		pub const oid = OID.make(21);
		const encoding = &binary_encoding;

		fn encode(value: i16, buf: *buffer.Buffer, format_pos: usize) !void {
			buf.writeAt(Int16.encoding, format_pos);
			try buf.write(&.{0, 0, 0, 2}); // length of our data
			return buf.writeIntBig(i16, value);
		}

		fn encodeUnsigned(value: u16, buf: *buffer.Buffer, format_pos: usize) !void {
			if (value > 32767) return error.UnsignedIntWouldBeTruncated;
			return Int16.encode(@intCast(value), buf, format_pos);
		}

		pub fn decode(data: []const u8, data_oid: i32) i16 {
			lib.assert(data_oid == Int16.oid.decimal);
			return Int16.decodeKnown(data);
		}

		pub fn decodeKnown(data: []const u8) i16 {
			return std.mem.readIntBig(i16, data[0..2]);
		}
	};

	pub const Int32 = struct {
		pub const oid = OID.make(23);
		const encoding = &binary_encoding;

		fn encode(value: i32, buf: *buffer.Buffer, format_pos: usize) !void {
			buf.writeAt(Int32.encoding, format_pos);
			try buf.write(&.{0, 0, 0, 4}); // length of our data
			return buf.writeIntBig(i32, value);
		}

		fn encodeUnsigned(value: u32, buf: *buffer.Buffer, format_pos: usize) !void {
			if (value > 2147483647) return error.UnsignedIntWouldBeTruncated;
			return Int32.encode(@intCast(value), buf, format_pos);
		}

		pub fn decode(data: []const u8, data_oid: i32) i32 {
			lib.assert(data_oid == Int32.oid.decimal);
			return Int32.decodeKnown(data);
		}

		pub fn decodeKnown(data: []const u8) i32 {
			return std.mem.readIntBig(i32, data[0..4]);
		}
	};

	pub const Int64 = struct {
		pub const oid = OID.make(20);
		const encoding = &binary_encoding;

		fn encode(value: i64, buf: *buffer.Buffer, format_pos: usize) !void {
			buf.writeAt(Int64.encoding, format_pos);
			try buf.write(&.{0, 0, 0, 8}); // length of our data
			return buf.writeIntBig(i64, value);
		}

		fn encodeUnsigned(value: u64, buf: *buffer.Buffer, format_pos: usize) !void {
			if (value > 9223372036854775807) return error.UnsignedIntWouldBeTruncated;
			return Int64.encode(@intCast(value), buf, format_pos);
		}

		pub fn decode(data: []const u8, data_oid: i32) i64 {
			switch (data_oid) {
				Timestamp.oid.decimal, TimestampTz.oid.decimal => return Timestamp.decode(data, data_oid),
				else => {
					lib.assert(data_oid == Int64.oid.decimal);
					return Int64.decodeKnown(data);
				},
			}
		}

		pub fn decodeKnown(data: []const u8) i64 {
			return std.mem.readIntBig(i64, data[0..8]);
		}
	};

	pub const Timestamp = struct {
		pub const oid = OID.make(1114);
		const encoding = &binary_encoding;
		const us_from_epoch_to_y2k = 946_684_800_000_000;

		fn encode(value: i64, buf: *buffer.Buffer, format_pos: usize) !void {
			buf.writeAt(Timestamp.encoding, format_pos);
			try buf.write(&.{0, 0, 0, 8}); // length of our data
			return buf.writeIntBig(i64, value - us_from_epoch_to_y2k);
		}

		pub fn decode(data: []const u8, data_oid: i32) i64 {
			lib.assert(data_oid == Timestamp.oid.decimal or data_oid == TimestampTz.oid.decimal);
			return std.mem.readIntBig(i64, data[0..8]) + us_from_epoch_to_y2k;
		}

		pub fn decodeKnown(data: []const u8) i64 {
			return std.mem.readIntBig(i64, data[0..8]) + us_from_epoch_to_y2k;
		}
	};

	pub const TimestampTz = struct {
		pub const oid = OID.make(1184);
		const encoding = &binary_encoding;
	};

	pub const Float32 = struct {
		pub const oid = OID.make(700);
		const encoding = &binary_encoding;

		fn encode(value: f32, buf: *buffer.Buffer, format_pos: usize) !void {
			buf.writeAt(Float32.encoding, format_pos);
			try buf.write(&.{0, 0, 0, 4}); // length of our data
			const tmp: *i32 = @constCast(@ptrCast(&value));
			return buf.writeIntBig(i32, tmp.*);
		}

		pub fn decode(data: []const u8, data_oid: i32) f32 {
			lib.assert(data_oid == Float32.oid.decimal);
			return Float32.decodeKnown(data);
		}

		pub fn decodeKnown(data: []const u8) f32 {
			const n = std.mem.readIntBig(i32, data[0..4]);
			const tmp: *f32 = @constCast(@ptrCast(&n));
			return tmp.*;
		}
	};

	pub const Float64 = struct {
		pub const oid = OID.make(701);
		const encoding = &binary_encoding;

		fn encode(value: f64, buf: *buffer.Buffer, format_pos: usize) !void {
			buf.writeAt(Float64.encoding, format_pos);

			try buf.write(&.{0, 0, 0, 8}); // length of our data
			// not sure if this is the best option...
			const tmp: *i64 = @constCast(@ptrCast(&value));
			return buf.writeIntBig(i64, tmp.*);
		}

		pub fn decode(data: []const u8, data_oid: i32) f64 {
			switch (data_oid) {
				Types.Numeric.oid.decimal => return Types.Numeric.decode(data, data_oid).toFloat(),
				else => {
					lib.assert(data_oid == Float64.oid.decimal);
					return Float64.decodeKnown(data);
				},
			}
		}

		pub fn decodeKnown(data: []const u8) f64 {
			const n = std.mem.readIntBig(i64, data[0..8]);
			const tmp: *f64 = @constCast(@ptrCast(&n));
			return tmp.*;
		}
	};

	pub const Bool = struct {
		pub const oid = OID.make(16);
		const encoding = &binary_encoding;

		fn encode(value: bool, buf: *buffer.Buffer, format_pos: usize) !void {
			buf.writeAt(Bool.encoding, format_pos);
			try buf.write(&.{0, 0, 0, 1}); // length of our data
			return buf.writeByte(if (value) 1 else 0);
		}

		pub fn decode(data: []const u8, data_oid: i32) bool {
			lib.assert(data_oid == Bool.oid.decimal);
			return decodeKnown(data);
		}

		pub fn decodeKnown(data: []const u8) bool {
			return data[0] == 1;
		}
	};

	pub const String = struct {
		pub const oid = OID.make(25);
		// https://www.postgresql.org/message-id/CAMovtNoHFod2jMAKQjjxv209PCTJx5Kc66anwWvX0mEiaXwgmA%40mail.gmail.com
		// says using the text format for text-like things is faster. There was
		// some other threads that discussed solutions, but it isn't clear if it was
		// ever fixed.
		const encoding = &text_encoding;

		fn encode(value: []const u8, buf: *buffer.Buffer, format_pos: usize) !void {
			buf.writeAt(String.encoding, format_pos);
			var view = try Encode.reserveView(buf, 4 + value.len);
			view.writeIntBig(i32, @as(i32, @intCast(value.len)));
			view.write(value);
		}
	};

	pub const Bytea = struct {
		pub const oid = OID.make(17);
		const encoding = &binary_encoding;

		fn encode(value: []const u8, buf: *buffer.Buffer, format_pos: usize) !void {
			buf.writeAt(Bytea.encoding, format_pos);
			var view = try Encode.reserveView(buf, 4 + value.len);
			view.writeIntBig(i32, @as(i32, @intCast(value.len)));
			view.write(value);
		}

		pub fn decode(data: []const u8, data_oid: i32) []const u8 {
			switch (data_oid) {
				JSONB.oid.decimal => return JSONB.decodeKnown(data),
				else => return data,
			}
		}

		pub fn decodeKnown(data: []const u8) []const u8 {
			return data;
		}

		pub fn decodeKnownMutable(data: []const u8) []u8 {
			// we know the underlying []u8 is mutable, it comes from our Reader
			return @constCast(data);
		}
	};

	pub const UUID = struct {
		pub const oid = OID.make(2950);
		const encoding = &binary_encoding;

		fn encode(value: []const u8, buf: *buffer.Buffer, format_pos: usize) !void {
			buf.writeAt(UUID.encoding, format_pos);
			var view = try Encode.reserveView(buf, 20);
			view.write(&.{0, 0, 0, 16});
			switch (value.len) {
				16 => view.write(value),
				36 => view.write(&(try UUID.toBytes(value))),
				else => return error.InvalidUUID,
			}
		}

		pub fn decode(data: []const u8, data_oid: i32) []const u8 {
			lib.assert(data_oid == UUID.oid.decimal);
			return data;
		}

		const hex = "0123456789abcdef";
		const encoded_pos = [16]u8{ 0, 2, 4, 6, 9, 11, 14, 16, 19, 21, 24, 26, 28, 30, 32, 34 };
		const hex_to_nibble = [256]u8{
			0xff, 0xff, 0xff, 0xff, 0xff, 0xff, 0xff, 0xff,
			0xff, 0xff, 0xff, 0xff, 0xff, 0xff, 0xff, 0xff,
			0xff, 0xff, 0xff, 0xff, 0xff, 0xff, 0xff, 0xff,
			0xff, 0xff, 0xff, 0xff, 0xff, 0xff, 0xff, 0xff,
			0xff, 0xff, 0xff, 0xff, 0xff, 0xff, 0xff, 0xff,
			0xff, 0xff, 0xff, 0xff, 0xff, 0xff, 0xff, 0xff,
			0x00, 0x01, 0x02, 0x03, 0x04, 0x05, 0x06, 0x07,
			0x08, 0x09, 0xff, 0xff, 0xff, 0xff, 0xff, 0xff,
			0xff, 0x0a, 0x0b, 0x0c, 0x0d, 0x0e, 0x0f, 0xff,
			0xff, 0xff, 0xff, 0xff, 0xff, 0xff, 0xff, 0xff,
			0xff, 0xff, 0xff, 0xff, 0xff, 0xff, 0xff, 0xff,
			0xff, 0xff, 0xff, 0xff, 0xff, 0xff, 0xff, 0xff,
			0xff, 0x0a, 0x0b, 0x0c, 0x0d, 0x0e, 0x0f, 0xff,
			0xff, 0xff, 0xff, 0xff, 0xff, 0xff, 0xff, 0xff,
			0xff, 0xff, 0xff, 0xff, 0xff, 0xff, 0xff, 0xff,
			0xff, 0xff, 0xff, 0xff, 0xff, 0xff, 0xff, 0xff,
			0xff, 0xff, 0xff, 0xff, 0xff, 0xff, 0xff, 0xff,
			0xff, 0xff, 0xff, 0xff, 0xff, 0xff, 0xff, 0xff,
			0xff, 0xff, 0xff, 0xff, 0xff, 0xff, 0xff, 0xff,
			0xff, 0xff, 0xff, 0xff, 0xff, 0xff, 0xff, 0xff,
			0xff, 0xff, 0xff, 0xff, 0xff, 0xff, 0xff, 0xff,
			0xff, 0xff, 0xff, 0xff, 0xff, 0xff, 0xff, 0xff,
			0xff, 0xff, 0xff, 0xff, 0xff, 0xff, 0xff, 0xff,
			0xff, 0xff, 0xff, 0xff, 0xff, 0xff, 0xff, 0xff,
			0xff, 0xff, 0xff, 0xff, 0xff, 0xff, 0xff, 0xff,
			0xff, 0xff, 0xff, 0xff, 0xff, 0xff, 0xff, 0xff,
			0xff, 0xff, 0xff, 0xff, 0xff, 0xff, 0xff, 0xff,
			0xff, 0xff, 0xff, 0xff, 0xff, 0xff, 0xff, 0xff,
			0xff, 0xff, 0xff, 0xff, 0xff, 0xff, 0xff, 0xff,
			0xff, 0xff, 0xff, 0xff, 0xff, 0xff, 0xff, 0xff,
			0xff, 0xff, 0xff, 0xff, 0xff, 0xff, 0xff, 0xff,
			0xff, 0xff, 0xff, 0xff, 0xff, 0xff, 0xff, 0xff,
		};

		pub fn toString(uuid: []const u8) ![36]u8 {
			if (uuid.len != 16) {
				return error.InvalidUUID;
			}

			var out: [36]u8 = undefined;
			out[8] = '-';
			out[13] = '-';
			out[18] = '-';
			out[23] = '-';

			inline for (encoded_pos, 0..) |i, j| {
				out[i + 0] = hex[uuid[j] >> 4];
				out[i + 1] = hex[uuid[j] & 0x0f];
			}
			return out;
		}

		pub fn toBytes(str: []const u8) ![16]u8 {
			if (str.len != 36 or str[8] != '-' or str[13] != '-' or str[18] != '-' or str[23] != '-') {
				return error.InvalidUUID;
			}

			var out: [16]u8 = undefined;
			inline for (encoded_pos, 0..) |i, j| {
				const hi = hex_to_nibble[str[i + 0]];
				const lo = hex_to_nibble[str[i + 1]];
				if (hi == 0xff or lo == 0xff) {
					return error.InvalidUUID;
				}
				out[j] = hi << 4 | lo;
			}
			return out;
		}
	};

	pub const MacAddr = struct {
		pub const oid = OID.make(829);
		const encoding = &binary_encoding;

		fn encode(value: []const u8, buf: *buffer.Buffer, format_pos: usize) !void {
			if (value.len != 6) {
				// assume this is a text representation
				return String.encode(value, buf, format_pos);
			}
			buf.writeAt(MacAddr.encoding, format_pos);
			var view = try Encode.reserveView(buf, 4 + value.len);
			view.writeIntBig(i32, @intCast(value.len));
			view.write(value);
		}
	};

	pub const MacAddr8 = struct {
		pub const oid = OID.make(774);
		const encoding = &binary_encoding;

		fn encode(value: []const u8, buf: *buffer.Buffer, format_pos: usize) !void {
			if (value.len != 8) {
				// assume this is a text representation
				return String.encode(value, buf, format_pos);
			}
			buf.writeAt(MacAddr8.encoding, format_pos);
			var view = try Encode.reserveView(buf, 4 + value.len);
			view.writeIntBig(i32, @intCast(value.len));
			view.write(value);
		}
	};

	pub const JSON = struct {
		pub const oid = OID.make(114);
		const encoding = &binary_encoding;

		fn encodeBytes(value: []const u8, buf: *buffer.Buffer, format_pos: usize) !void {
			buf.writeAt(JSON.encoding, format_pos);
			var view = try Encode.reserveView(buf, 4 + value.len);
			view.writeIntBig(i32, @as(i32, @intCast(value.len)));
			view.write(value);
		}

		fn encode(value: anytype, buf: *buffer.Buffer, format_pos: usize) !void {
			buf.writeAt(JSON.encoding, format_pos);
			const state = try Encode.variableLengthStart(buf);
			try std.json.stringify(value, .{}, buf.writer());
			Encode.variableLengthFill(buf, state);
		}
	};

	pub const JSONB = struct {
		pub const oid = OID.make(3802);
		const encoding = &binary_encoding;

		fn encodeBytes(value: []const u8, buf: *buffer.Buffer, format_pos: usize) !void {
			buf.writeAt(JSONB.encoding, format_pos);
			var view = try Encode.reserveView(buf, 5 + value.len);
			// + 1 for the version
			view.writeIntBig(i32, @as(i32, @intCast(value.len + 1)));
			view.writeByte(1); // jsonb version
			view.write(value);
		}

		fn encode(value: anytype, buf: *buffer.Buffer, format_pos: usize) !void {
			buf.writeAt(JSON.encoding, format_pos);
			const state = try Encode.variableLengthStart(buf);
			try buf.writeByte(1); // jsonb version
			try std.json.stringify(value, .{}, buf.writer());
			Encode.variableLengthFill(buf, state);
		}

		fn decode(data: []const u8, data_oid: i32) []const u8 {
			lib.assert(data_oid == JSONB.oid.decimal);
			return JSONB.decodeKnown(data);
		}

		pub fn decodeKnown(data: []const u8) []const u8 {
			return data[1..];
		}

		pub fn decodeKnownMutable(data: []const u8) []u8 {
			// we know the underlying []u8 is mutable, it comes from our Reader
			return @constCast(data[1..]);
		}
	};

	pub const Int16Array = struct {
		pub const oid = OID.make(1005);
		const encoding = &binary_encoding;

		fn encode(values: []const i16, buf: *buffer.Buffer, oid_pos: usize) !void {
			buf.writeAt(&Int16.oid.encoded, oid_pos);
			return Encode.writeIntArray(i16, 2, values, buf);
		}

		fn encodeUnsigned(values: []const u16, buf: *buffer.Buffer, oid_pos: usize) !void {
			for (values) |v| {
				if (v > 32767) return error.UnsignedIntWouldBeTruncated;
			}
			buf.writeAt(&Int16.oid, oid_pos);
			return Encode.writeIntArray(i16, 2, values, buf);
		}
	};

	pub const Int32Array = struct {
		pub const oid = OID.make(1007);
		const encoding = &binary_encoding;

		fn encode(values: []const i32, buf: *buffer.Buffer, oid_pos: usize) !void {
			buf.writeAt(&Int32.oid.encoded, oid_pos);
			return Encode.writeIntArray(i32, 4, values, buf);
		}

		fn encodeUnsigned(values: []const u32, buf: *buffer.Buffer, oid_pos: usize) !void {
			for (values) |v| {
				if (v > 2147483647) return error.UnsignedIntWouldBeTruncated;
			}
			buf.writeAt(&Int32.oid, oid_pos);
			return Encode.writeIntArray(i32, 4, values, buf);
		}
	};

	pub const Int64Array = struct {
		pub const oid = OID.make(1016);
		const encoding = &binary_encoding;

		fn encode(values: []const i64, buf: *buffer.Buffer, oid_pos: usize) !void {
			buf.writeAt(&Int64.oid.encoded, oid_pos);
			return Encode.writeIntArray(i64, 8, values, buf);
		}

		fn encodeUnsigned(values: []const u64, buf: *buffer.Buffer, oid_pos: usize) !void {
			for (values) |v| {
				if (v > 9223372036854775807) return error.UnsignedIntWouldBeTruncated;
			}
			buf.writeAt(&Int64.oid, oid_pos);
			return Encode.writeIntArray(i64, 8, values, buf);
		}
	};

	pub const TimestampArray = struct {
		pub const oid = OID.make(1115);
		const encoding = &binary_encoding;
		const us_from_epoch_to_y2k = 946_684_800_000_000;

		fn encode(values: []const i64, buf: *buffer.Buffer, oid_pos: usize) !void {
			buf.writeAt(&Timestamp.oid.encoded, oid_pos);

			// every value is 12 bytes, 4 byte length + 8 byte value
			var view = try Encode.reserveView(buf, 12 * values.len);
			for (values) |value| {
				view.write(&.{0, 0, 0, 8}); // length of value
				view.writeIntBig(i64, value - us_from_epoch_to_y2k);
			}
		}
	};

	pub const TimestampTzArray = struct {
		pub const oid = OID.make(1185);
		const encoding = &binary_encoding;

		const us_from_epoch_to_y2k = 946_684_800_000_000;

		fn encode(values: []const i64, buf: *buffer.Buffer, oid_pos: usize) !void {
			buf.writeAt(&TimestampTz.oid.encoded, oid_pos);

			// every value is 12 bytes, 4 byte length + 8 byte value
			var view = try Encode.reserveView(buf, 12 * values.len);
			for (values) |value| {
				view.write(&.{0, 0, 0, 8}); // length of value
				view.writeIntBig(i64, value - us_from_epoch_to_y2k);
			}
		}
	};

	pub const Float32Array = struct {
		pub const oid = OID.make(1021);
		const encoding = &binary_encoding;

		fn encode(values: []const f32, buf: *buffer.Buffer, oid_pos: usize) !void {
			buf.writeAt(&Float32.oid.encoded, oid_pos);

			// every value takes 8 bytes, 4 for the length, 4 for the value
			var view = try Encode.reserveView(buf, 8 * values.len);
			for (values) |value| {
				view.write(&.{0, 0, 0, 4}); //length
				const tmp: *i32 = @constCast(@ptrCast(&value));
				view.writeIntBig(i32, tmp.*);
			}
		}
	};

	pub const Float64Array = struct {
		pub const oid = OID.make(1022);
		const encoding = &binary_encoding;

		fn encode(values: []const f64, buf: *buffer.Buffer, oid_pos: usize) !void {
			buf.writeAt(&Float64.oid.encoded, oid_pos);

			// every value takes 12 bytes, 4 for the length, 8 for the value
			var view = try Encode.reserveView(buf, 12 * values.len);
			for (values) |value| {
				view.write(&.{0, 0, 0, 8}); //length
				const tmp: *i64 = @constCast(@ptrCast(&value));
				view.writeIntBig(i64, tmp.*);
			}
		}
	};

	pub const BoolArray = struct {
		pub const oid = OID.make(1000);
		const encoding = &binary_encoding;

		fn encode(values: []const bool, buf: *buffer.Buffer, oid_pos: usize) !void {
			buf.writeAt(&Bool.oid.encoded, oid_pos);

			// every value takes 5 bytes, 4 for the length, 1 for the value
			var view = try Encode.reserveView(buf, 5 * values.len);
			for (values) |value| {
				// each value is prefixed with a 4 byte length
				if (value) {
					view.write(&.{0, 0, 0, 1, 1});
				} else {
					view.write(&.{0, 0, 0, 1, 0});
				}
			}
		}
	};

	pub const NumericArray = struct {
		pub const oid = OID.make(1231);
		const encoding = &binary_encoding;
		fn encode(values: anytype, buf: *buffer.Buffer, oid_pos: usize) !void {
			buf.writeAt(&Types.Numeric.oid.encoded, oid_pos);

			for (values) |value| {
				try Types.Numeric.encodeBuf(value, buf);
			}
		}
	};

	pub const CidrArray = struct {
		pub const oid = OID.make(651);
		pub const inet_oid = OID.make(1041);
		const encoding = &binary_encoding;
	};

	pub const MacAddrArray = struct {
		pub const oid = OID.make(1040);
		const encoding = &binary_encoding;

		fn encode(values: []const []const u8, buf: *buffer.Buffer, format_pos: usize) !void {
			// This has challenges. Do we have a binary representation or a text representation?
			// Or maybe we have a mix (maybe we shouldn't support that)?
			// We handle this with UUID by converting the text representation to binary
			// but it's harder wit MacAddr because it supports 7 different text representations
			// and I don't really want this library to become a text parsing library which attempts
			// to mimic what PostgreSQL does.
			// So we're going to send a text-encoded array with text values, which emans
			// we need to convert any binary representation to text (which is a lot easier).

			// The worst-case scenario is that each value takes 17 bytes. This is the
			// most verbose text-encoded value. When we encode a binary value as text
			// we'll use the most compact (12 bytes), but we might be given a 17-byte
			// text-encoded value, which we'll write as-is
			var l: usize = 0;
			for (values) |v| {
				// binary values will be encoded in a 12-byte text representation
				l += if (v.len == 6) 12 else v.len;
			}

			return Encode.writeTextEncodedArray(values, l, buf, format_pos, MacAddrArray.writeOneAsText);
		}

		fn writeOneAsText(value: []const u8, view: *buffer.View) void {
			if (value.len == 6) {
				var buf: [12]u8 = undefined;
				const formatted = std.fmt.bufPrint(&buf, "{x:0>2}{x:0>2}{x:0>2}{x:0>2}{x:0>2}{x:0>2}", .{value[0], value[1], value[2], value[3], value[4], value[5]}) catch unreachable;
				view.write(formatted);
				return;
			}
			view.write(value);
		}
	};

	pub const MacAddr8Array = struct {
		pub const oid = OID.make(775);
		const encoding = &binary_encoding;

		fn encode(values: []const []const u8, buf: *buffer.Buffer, format_pos: usize) !void {
			// See comments in MacAddrArray.encode
			var l: usize = 0;
			for (values) |v| {
				// binary values will be encoded in a 16-byte text representation
				l += if (v.len == 8) 16 else v.len;
			}

			return Encode.writeTextEncodedArray(values, l, buf, format_pos, MacAddr8Array.writeOneAsText);
		}

		fn writeOneAsText(value: []const u8, view: *buffer.View) void {
			if (value.len == 8) {
				var buf: [16]u8 = undefined;
				const formatted = std.fmt.bufPrint(&buf, "{x:0>2}{x:0>2}{x:0>2}{x:0>2}{x:0>2}{x:0>2}{x:0>2}{x:0>2}", .{value[0], value[1], value[2], value[3], value[4], value[5], value[6], value[7]}) catch unreachable;
				view.write(formatted);
				return;
			}
			view.write(value);
		}
	};

	pub const ByteaArray = struct {
		pub const oid = OID.make(1001);
		const encoding = &binary_encoding;

		fn encode(values: []const []const u8, buf: *buffer.Buffer, oid_pos: usize) !void {
			buf.writeAt(&Bytea.oid.encoded, oid_pos);
			return Encode.writeByteArray(values, buf);
		}
	};

	pub const StringArray = struct {
		pub const oid = OID.make(1009);
		const encoding = &binary_encoding;

		fn encode(values: []const []const u8, buf: *buffer.Buffer, oid_pos: usize) !void {
			buf.writeAt(&String.oid.encoded, oid_pos);
			return Encode.writeByteArray(values, buf);
		}

		fn encodeEnum(values: anytype, buf: *buffer.Buffer, oid_pos: usize) !void {
			buf.writeAt(&String.oid.encoded, oid_pos);
			for (values.*) |value| {
				const str = @tagName(value);
				try buf.writeIntBig(i32, @as(i32, @intCast(str.len)));
				try buf.write(str);
			}
		}
	};

	pub const UUIDArray = struct {
		pub const oid = OID.make(2951);
		const encoding = &binary_encoding;

		fn encode(values: []const []const u8, buf: *buffer.Buffer, oid_pos: usize) !void {
			buf.writeAt(&UUID.oid.encoded, oid_pos);

			// every value is 20 bytes, 4 byte length + 16 byte value
			var view = try Encode.reserveView(buf, 20 * values.len);
			for (values) |value| {
				view.write(&.{0, 0, 0, 16}); // length of value
				switch (value.len) {
					16 => view.write(value),
					36 => view.write(&(try UUID.toBytes(value))),
					else => return error.InvalidUUID,
				}
			}
		}
	};

	pub const JSONArray = struct {
		pub const oid = OID.make(199);
		const encoding = &binary_encoding;

		fn encode(values: []const []const u8, buf: *buffer.Buffer, oid_pos: usize) !void {
			buf.writeAt(&JSON.oid.encoded, oid_pos);
			return Encode.writeByteArray(values, buf);
		}
	};

	pub const JSONBArray = struct {
		pub const oid = OID.make(3807);
		const encoding = &binary_encoding;

		fn encode(values: []const []const u8, buf: *buffer.Buffer, oid_pos: usize) !void {
			buf.writeAt(&JSONB.oid.encoded, oid_pos);

			// every value has a 5 byte prefix, a 4 byte length and a 1 byte version
			var len = values.len * 5;
			for (values) |value| {
				len += value.len;
			}

			var view = try Encode.reserveView(buf, len);
			for (values) |value| {
				// + 1 for the version
				view.writeIntBig(i32, @as(i32, @intCast(value.len + 1)));
				view.writeByte(1); // version
				view.write(value);
			}
		}
	};

	pub const CharArray = struct {
		pub const oid = OID.make(1014);
		const encoding = &binary_encoding;

		// This is for a char[] bound to a []u8
		fn encodeOne(values: []const u8, buf: *buffer.Buffer, oid_pos: usize) !void {
			buf.writeAt(&Char.oid.encoded, oid_pos);

			// every value has a 5 byte prefix, a 4 byte length and a 1 byte char
			const len = values.len * 5;
			var view = try Encode.reserveView(buf, len);
			for (values) |value| {
				view.write(&.{0, 0, 0, 1});
				view.writeByte(value);
			}
		}

		// This is for a char[] bound to a [][]u8
		fn encode(values: []const []const u8, buf: *buffer.Buffer, oid_pos: usize) !void {
			buf.writeAt(&Char.oid.encoded, oid_pos);
			return Encode.writeByteArray(values, buf);
		}
	};

	// Return the encoding we want PG to use for a particular OID
	fn resultEncodingFor(oid: i32) *const [2]u8 {
		inline for (@typeInfo(@This()).Struct.decls) |decl| {
			const S = @field(@This(), decl.name);
			if (oid == S.oid.decimal) {
				return S.encoding;
			}
		}
		// default to text encoding
		return &binary_encoding;
	}
};

// expose our Types directly so callers can do types.Int32 rather than
// types.Types.Int32
pub usingnamespace Types;

pub const Encode = struct {
	// helpers for encoding data (or part of the data)
	pub fn writeIntArray(comptime T: type, size: usize, values: []const T, buf: *buffer.Buffer) !void {
		var view = try reserveView(buf, (size + 4) * values.len);

		var value_len: [4]u8 = undefined;
		std.mem.writeIntBig(i32, &value_len, @as(i32, @intCast(size)));
		for (values) |value| {
			view.write(&value_len);
			view.writeIntBig(T, value);
		}
	}

	pub fn writeByteArray(values: []const []const u8, buf: *buffer.Buffer) !void {
		// each value has a 4 byte length prefix
		var len = values.len * 4;
		for (values) |value| {
			len += value.len;
		}

		var view = try reserveView(buf, len);
		for (values) |value| {
			view.writeIntBig(i32, @as(i32, @intCast(value.len)));
			view.write(value);
		}
	}

	pub fn reserveView(buf: *buffer.Buffer, space: usize) !buffer.View {
		try buf.ensureUnusedCapacity(space);
		var view = buf.view(buf.len());
		_ = try buf.skip(space);
		return view;
	}

	pub fn variableLengthStart(buf: *buffer.Buffer) !usize {
		try buf.write(&.{0, 0, 0, 0}); // length placeholder
		return buf.len();
	}

	pub fn variableLengthFill(buf: *buffer.Buffer, pos: usize) void {
		const len = buf.len() - pos;
		var encoded_len: [4]u8 = undefined;
		std.mem.writeIntBig(i32, &encoded_len, @as(i32, @intCast(len)));
		buf.writeAt(&encoded_len, pos - 4);
	}

	pub fn writeTextEncodedArray(values: []const []const u8, values_len: usize, buf: *buffer.Buffer, format_pos: usize, writeFn: *const fn([]const u8, *buffer.View) void) !void {
		buf.writeAt(&text_encoding, format_pos);
		if (values.len == 0) {
			// empty array, with length prefix
			return buf.write(&.{0, 0, 0, 2, '{', '}'});
		}

		// We're relying one our caller to give us an accurate values_len
		// The total value length will be:
		//  2             + values_len    + values.len
		//  {} delimiter  + given to us   + ',' delimiter between values
		const max_len = 2 + values_len + values.len;
		try buf.ensureUnusedCapacity(max_len);

		// our max_len is just an estimate, we'll get the actual length and fill
		// it in later, for now, we skip the length
		var view = buf.view(buf.len() + 4);
		view.writeByte('{');
		for (values) |value| {
			writeFn(value, &view);
			view.writeByte(',');
		}

		// strip out last comma
		view.truncate(1);
		view.writeByte('}');
		try buf.writeIntBig(i32, @intCast(view.pos));
		_ = try buf.skip(view.pos);
	}

	// Fairly special case for text-encoded arrays where we _always_ want to quote the value
	// but don't need to escape. This idea is taken from Java's PostgreSQL JDBC driver
	// specificallly for dealing with possible scientific notation in float/numeric text values
	pub fn writeTextEncodedEscapedArray(values: []const []const u8, buf: *buffer.Buffer, format_pos: usize) !void {
		var l: usize = 0;
		for (values) |v| {
			// +2 for the quotes around the value we'll need
			l += v.len + 2;
		}
		return Encode.writeTextEncodedArray(values, l, buf, format_pos, writeQuotedValue);
	}

	fn writeQuotedValue(value: []const u8, view: *buffer.View) void {
		view.writeByte('"');
		view.write(value);
		view.writeByte('"');
	}

	// Fairly special case for text-encoded arrays where we _always_ want to quote the value
	// but don't need to escape. This idea is taken from Java's PostgreSQL JDBC driver
	// specificallly for dealing with possible scientific notation in float/numeric text values
	pub fn writeTextEncodedRawArray(values: []const []const u8, buf: *buffer.Buffer, format_pos: usize) !void {
		var l: usize = 0;
		for (values) |v| {
			l += v.len;
		}
		return Encode.writeTextEncodedArray(values, l, buf, format_pos, writeRawValue);
	}

	fn writeRawValue(value: []const u8, view: *buffer.View) void {
		view.write(value);
	}

	pub fn writeTextEncodedCharArray(values: []const u8, buf: *buffer.Buffer, format_pos: usize) !void {
		buf.writeAt(&text_encoding, format_pos);
		if (values.len == 0) {
			// empty array, with length prefix
			return buf.write(&.{0, 0, 0, 2, '{', '}'});
		}

		// 6 = 4-byte length + opening brace + closing brace
		// v.len * 5 is the max guess about how much room we'll need. 1 byte
		// per character, delimiter + double quotes + escape
		var estimated_len: usize = 6 + values.len * 5;
		try buf.ensureUnusedCapacity(estimated_len);

		// skip the length, which we'll fill later
		var view = buf.view(buf.len() + 4);

			// https://www.postgresql.org/docs/current/arrays.html#ARRAYS-IO
		view.writeByte('{');
		for (values) |c| {
			if (c == '"' or c == '\\') {
				view.write("\"\\");
				view.writeByte(c);
				view.writeByte('"');
			} else if (std.ascii.isWhitespace(c) or c == ',' or c == '{' or c == '}' or c == '\\') {
				view.writeByte('"');
				view.writeByte(c);
				view.writeByte('"');
			} else {
				view.writeByte(c);
			}
			view.writeByte(',');
		}

		// strip out last comma
		view.truncate(1);
		view.writeByte('}');
		try buf.writeIntBig(i32, @intCast(view.pos));
		_ = try buf.skip(view.pos);
	}
};

// Writes 2 pieces of the Bind message: the parameter encoding types and
// the parameters themselves. Assumes buf is positioned correctly, i.e. the Bind
// message has been written up to but excluding
// "The number of parameter format codes that follow"
pub fn bindParameters(values: anytype, oids: []i32, buf: *buffer.Buffer) !void {
	if (values.len == 0) {
		// 0 as u16 Big (number of parameter types)
		// 0 as u16 Big (number of parameters)
		try buf.write(&.{0, 0, 0, 0});
		return;
	}

	// number of parameters types we're sending a
	try buf.writeIntBig(u16, @as(u16, @intCast(values.len)));

	// for each parameter, we specify the format (text or binary), this is the
	// position within buf of where to write for the current parameter.
	var format_pos = buf.len();

	// every type takes 2 bytes (it's a u16 integer), pre-fill this with a text-type
	// for all parameters
	try buf.writeByteNTimes(0, values.len * 2);

	// number of parameters that we're sending
	try buf.writeIntBig(u16, @as(u16, @intCast(values.len)));

	// buf looks something like/
	// 'B' - Bind Message
	//  0, 0, 0, 0 - Length Placeholder
	//  0, 3       - We're goint to send 3 param types
	//  0, 0       - Param Format 1 (we default to text)  <- format_pos
	//  0, 0       - Param Format 2 (we default to text)
	//  0, 0       - Param Format 3 (we default to text)
	//  0, 3       - We're going to send 3 param values
	//
	// At this point, we can use buf.write() to add values to the message
	// and we can use buf.writeAt(format_pos + (i*2)) to change the type

	inline for (values, oids) |value, oid| {
		try bindValue(@TypeOf(value), oid, value, buf, format_pos);
		format_pos += 2;
	}
}

// The oid is what PG is expecting. In some cases, we'll use that to figure
// out what to do.
fn bindValue(comptime T: type, oid: i32, value: anytype, buf: *buffer.Buffer, format_pos: usize) !void {
	switch (@typeInfo(T)) {
		.Null => {
			// type can stay 0 (text)
			// special length of -1 indicates null, no other data for this value
			return buf.write(&.{255, 255, 255, 255});
		},
		.ComptimeInt => {
			switch (oid) {
				Types.Int16.oid.decimal => {
					if (value > 32767 or value < -32768) return error.IntWontFit;
					return Types.Int16.encode(@intCast(value), buf, format_pos);
				},
				Types.Int32.oid.decimal => {
					if (value > 2147483647 or value < -2147483648) return error.IntWontFit;
					return Types.Int32.encode(@intCast(value), buf, format_pos);
				},
				Types.Timestamp.oid.decimal, Types.TimestampTz.oid.decimal => return Types.Timestamp.encode(@intCast(value), buf, format_pos),
				Types.Numeric.oid.decimal => return Types.Numeric.encode(@as(f64, @floatFromInt(value)), buf, format_pos),
				Types.Char.oid.decimal => {
					if (value > 255 or value < 0) return error.IntWontFit;
					return Types.Char.encode(@intCast(value), buf, format_pos);
				},
				else => return Types.Int64.encode(@intCast(value), buf, format_pos),
			}
		},
		.Int => {
			switch (oid) {
				Types.Int16.oid.decimal => {
					if (value > 32767 or value < -32768) return error.IntWontFit;
					return Types.Int16.encode(@intCast(value), buf, format_pos);
				},
				Types.Int32.oid.decimal => {
					if (value > 2147483647 or value < -2147483648) return error.IntWontFit;
					return Types.Int32.encode(@intCast(value), buf, format_pos);
				},
				Types.Timestamp.oid.decimal, Types.TimestampTz.oid.decimal => return Types.Timestamp.encode(@intCast(value), buf, format_pos),
				Types.Numeric.oid.decimal => return Types.Numeric.encode(@as(f64, @floatFromInt(value)), buf, format_pos),
				Types.Char.oid.decimal => {
					if (value > 255 or value < 0) return error.IntWontFit;
					return Types.Char.encode(@intCast(value), buf, format_pos);
				},
				else => {
					if (value > 9223372036854775807 or value < -9223372036854775808) return error.IntWontFit;
					return Types.Int64.encode(@intCast(value), buf, format_pos);
				},
			}
		},
		.ComptimeFloat => {
			switch (oid) {
				Types.Float32.oid.decimal => return Types.Float32.encode(@floatCast(value), buf, format_pos),
				Types.Numeric.oid.decimal => return Types.Numeric.encode(value, buf, format_pos),
				else => return Types.Float64.encode(@floatCast(value), buf, format_pos),
			}
		},
		.Float => {
			switch (oid) {
				Types.Float32.oid.decimal => return Types.Float32.encode(@floatCast(value), buf, format_pos),
				Types.Numeric.oid.decimal => return Types.Numeric.encode(value, buf, format_pos),
				else => return Types.Float64.encode(@floatCast(value), buf, format_pos),
			}
		},
		.Bool => return Types.Bool.encode(value, buf, format_pos),
		.Pointer => |ptr| {
			switch (ptr.size) {
				.Slice => return bindSlice(oid, @as([]ptr.child, value), buf, format_pos),
				.One => switch (@typeInfo(ptr.child)) {
					.Array => {
						const Slice = []const std.meta.Elem(ptr.child);
						return bindSlice(oid, @as(Slice, value), buf, format_pos);
					},
					.Struct => switch (oid) {
						Types.JSON.oid.decimal => return Types.JSON.encode(value, buf, format_pos),
						Types.JSONB.oid.decimal => return Types.JSONB.encode(value, buf, format_pos),
						else => return error.CannotBindStruct,
					},
					else => compileHaltBindError(T),
				},
				else => compileHaltBindError(T),
			}
		},
		.Array => return bindValue(@TypeOf(&value), oid, &value, buf, format_pos),
		.Struct => return bindValue(@TypeOf(&value), oid, &value, buf, format_pos),
		.Optional => |opt| {
			if (value) |v| {
				return bindValue(opt.child, oid, v, buf, format_pos);
			}
			// null
			return buf.write(&.{255, 255, 255, 255});
		},
		.Enum, .EnumLiteral => return Types.String.encode(@tagName(value), buf, format_pos),
		else => compileHaltBindError(T),
	}
}

fn bindSlice(oid: i32, value: anytype, buf: *buffer.Buffer, format_pos: usize) !void {
	const T = @TypeOf(value);
	if (T == []u8 or T == []const u8) {
		switch (oid) {
			Types.Bytea.oid.decimal => return Types.Bytea.encode(value, buf, format_pos),
			Types.UUID.oid.decimal => return Types.UUID.encode(value, buf, format_pos),
			Types.JSONB.oid.decimal => return Types.JSONB.encodeBytes(value, buf, format_pos),
			Types.JSON.oid.decimal => return Types.JSON.encodeBytes(value, buf, format_pos),
			Types.MacAddr.oid.decimal => return Types.MacAddr.encode(value, buf, format_pos),
			Types.MacAddr8.oid.decimal => return Types.MacAddr8.encode(value, buf, format_pos),
			Types.CharArray.oid.decimal => {
				// This is actually an array, and in theory we could let it fallthrough
				// to the binary-array handling. BUT, if we do that, the code won't compile
				// because it would mean T can be []u8 or []const u8, and that makes parts
				// of the code invalid. Also, encoding a char array using the text protocol
				// is going to be more efficient than encoding it using the binary protocol.
				return Encode.writeTextEncodedCharArray(value, buf, format_pos);
			},
			else => return Types.String.encode(value, buf, format_pos),
		}
	}

	// For now, a few types are text-encoded. This largely has to do with the fact
	// that there's no native Zig type, so a text representation lets us use PG's
	// own text->type conversion.
	if (comptime isStringArray(T)) {
		switch (oid) {
			Types.TimestampArray.oid.decimal,
			Types.NumericArray.oid.decimal => return Encode.writeTextEncodedEscapedArray(value, buf, format_pos),
			Types.TimestampTzArray.oid.decimal,
			Types.CidrArray.oid.decimal,
			Types.CidrArray.inet_oid.decimal => return Encode.writeTextEncodedRawArray(value, buf, format_pos),
			Types.MacAddrArray.oid.decimal => return Types.MacAddrArray.encode(value, buf, format_pos),
			Types.MacAddr8Array.oid.decimal => return Types.MacAddr8Array.encode(value, buf, format_pos),
			else => {}, // fallthrough to binary encoding
		}
	}

	// We have an array. All arrays have the same header. We'll write this into
	// buf now. It's possible we don't support the array type, so this can still
	// fail.

	// arrays are always binary encoded (for now...)

	buf.writeAt(&binary_encoding, format_pos);

	const start_pos = buf.len();

	try buf.write(&.{
		0, 0, 0, 0, // placeholder for the length of this parameter
		0, 0, 0, 1, // number of dimensions, for now, we only support one
		0, 0, 0, 0, // bitmask of null, currently, with a single dimension, we don't have null arrays
		0, 0, 0, 0, // placeholder for the oid of each value
	});

	// where in buf, to write the OID of the values
	const oid_pos = buf.len() - 4;

	// number of values in our first (and currently only) dimension
	try buf.writeIntBig(i32, @as(i32, @intCast(value.len)));
	try buf.write(&.{0, 0, 0, 1}); // lower bound of this demension

	const ElemT = @typeInfo(T).Pointer.child;
	switch (@typeInfo(ElemT)) {
		.Int => |int| {
			if (int.signedness == .signed) {
				switch (int.bits) {
					16 => try Types.Int16Array.encode(value, buf, oid_pos),
					32 => try Types.Int32Array.encode(value, buf, oid_pos),
					64 => {
						switch (oid) {
							Types.TimestampArray.oid.decimal => try Types.TimestampArray.encode(value, buf, oid_pos),
							Types.TimestampTzArray.oid.decimal => try Types.TimestampTzArray.encode(value, buf, oid_pos),
							else => try Types.Int64Array.encode(value, buf, oid_pos),
						}
					},
					else => compileHaltBindError(T),
				}
			} else {
				switch (int.bits) {
					8 => try Types.CharArray.encodeOne(value, buf, oid_pos),
					16 => try Types.Int16Array.encodeUnsigned(value, buf, oid_pos),
					32 => try Types.Int32Array.encodeUnsigned(value, buf, oid_pos),
					64 => try Types.Int64Array.encodeUnsigned(value, buf, oid_pos),
					else => compileHaltBindError(T),
				}
			}
		},
		.Float => |float| {
			if (oid == Types.NumericArray.oid.decimal) {
				try Types.NumericArray.encode(value, buf, oid_pos);
			} else switch (float.bits) {
				32 => try Types.Float32Array.encode(value, buf, oid_pos),
				64 => try Types.Float64Array.encode(value, buf, oid_pos),
				else => compileHaltBindError(T),
			}
		},
		.Bool => try Types.BoolArray.encode(value, buf, oid_pos),
		.Pointer => |ptr| switch (ptr.size) {
			.Slice => switch (ptr.child) {
				u8 => switch (oid) {
					Types.StringArray.oid.decimal => try Types.StringArray.encode(value, buf, oid_pos),
					Types.UUIDArray.oid.decimal => try Types.UUIDArray.encode(value, buf, oid_pos),
					Types.JSONBArray.oid.decimal => try Types.JSONBArray.encode(value, buf, oid_pos),
					Types.JSONArray.oid.decimal => try Types.JSONArray.encode(value, buf, oid_pos),
					Types.CharArray.oid.decimal => try Types.CharArray.encode(value, buf, oid_pos),
					// we try this as a default to support user defined types with unknown oids
					// (like an array of enums)
					else => try Types.ByteaArray.encode(value, buf, oid_pos),
				},
				else => compileHaltBindError(T),
			},
			else => compileHaltBindError(T),
		},
		.Enum, .EnumLiteral => try Types.StringArray.encodeEnum(&value, buf, oid_pos),
		.Array => try bindSlice(oid, &value, buf, format_pos),
		else => compileHaltBindError(T),
	}

	var param_len: [4]u8 = undefined;
	// write the lenght of the parameter, -4 because for paremeters, the length
	// prefix itself isn't included.
	std.mem.writeIntBig(i32, &param_len, @as(i32, @intCast(buf.len() - start_pos - 4)));
	buf.writeAt(&param_len, start_pos);
}

fn isStringArray(comptime T: type) bool {
	switch (@typeInfo(T)) {
		.Pointer => |ptr| switch (ptr.size) {
			.Slice => switch (ptr.child) {
				[]u8, []const u8 => return true,
				else => return false,
			},
			else => return false,
		},
		else => return false,
	}
}

<<<<<<< HEAD
// currently only used for types which have values that should never need escaping
fn encodeTextArray(values: []const []const u8, buf: *buffer.Buffer, format_pos: usize) !void {
	buf.writeAt(&text_encoding, format_pos);
	if (values.len == 0) {
		// empty array, with length prefix
		return buf.write(&.{0, 0, 0, 2, '{', '}'});
	}

	// 4-byte length + opening brace
	var l: usize = 5;
	for (values) |v| {
		// value + delimiter, for the last value, there is no delimiter
		// but there is a closing brace
		l += v.len + 1;
	}

	var view = try Encode.reserveView(buf, l);

	// the length prefix doesn't include itself
	view.writeIntBig(i32, @as(i32, @intCast(l - 4)));

	view.writeByte('{');
	view.write(values[0]);
	for (values[1..]) |v| {
		view.writeByte(',');
		view.write(v);
	}
	view.writeByte('}');
}

=======
>>>>>>> bc40c4f6
// Write the last part of the Bind message: telling postgresql how it should
// encode each column of the response
pub fn resultEncoding(oids: []i32, buf: *buffer.Buffer) !void {
	if (oids.len == 0) {
		return buf.write(&.{0, 0}); // we are specifying 0 return types
	}

	// 2 bytes for the # of columns we're specifying + 2 bytes per column
	const space_needed = 2 + oids.len * 2;
	try buf.ensureUnusedCapacity(space_needed);
	var view = buf.view(buf.len());
	_ = try buf.skip(space_needed);

	view.writeIntBig(u16, @as(u16, @intCast(oids.len)));
	for (oids) |oid| {
		view.write(Types.resultEncodingFor(oid));
	}
}

fn compileHaltBindError(comptime T: type) noreturn {
	@compileError("cannot bind value of type " ++ @typeName(T));
}

const t = lib.testing;
test "UUID: toString" {
	try t.expectError(error.InvalidUUID, Types.UUID.toString(&.{73, 190, 142, 9, 170, 250, 176, 16, 73, 21}));

	const s = try Types.UUID.toString(&.{183, 204, 40, 47, 236, 67, 73, 190, 142, 9, 170, 250, 176, 16, 73, 21});
	try t.expectString("b7cc282f-ec43-49be-8e09-aafab0104915", &s);
}

test "UUID: toBytes" {
	try t.expectError(error.InvalidUUID, Types.UUID.toBytes(""));

	{
		const s = try Types.UUID.toBytes("166B4751-D702-4FB9-9A2A-CD6B69ED18D6");
		try t.expectSlice(u8, &.{22, 107, 71, 81, 215, 2, 79, 185, 154, 42, 205, 107, 105, 237, 24, 214}, &s);
	}

	{
		const s = try Types.UUID.toBytes("166b4751-d702-4fb9-9a2a-cd6b69ed18d7");
		try t.expectSlice(u8, &.{22, 107, 71, 81, 215, 2, 79, 185, 154, 42, 205, 107, 105, 237, 24, 215}, &s);
	}
}<|MERGE_RESOLUTION|>--- conflicted
+++ resolved
@@ -380,7 +380,7 @@
 			}
 			buf.writeAt(MacAddr.encoding, format_pos);
 			var view = try Encode.reserveView(buf, 4 + value.len);
-			view.writeIntBig(i32, @intCast(value.len));
+			view.writeIntBig(i32, @as(i32, @intCast(value.len)));
 			view.write(value);
 		}
 	};
@@ -396,7 +396,7 @@
 			}
 			buf.writeAt(MacAddr8.encoding, format_pos);
 			var view = try Encode.reserveView(buf, 4 + value.len);
-			view.writeIntBig(i32, @intCast(value.len));
+			view.writeIntBig(i32, @as(i32, @intCast(value.len)));
 			view.write(value);
 		}
 	};
@@ -876,7 +876,7 @@
 		// strip out last comma
 		view.truncate(1);
 		view.writeByte('}');
-		try buf.writeIntBig(i32, @intCast(view.pos));
+		try buf.writeIntBig(i32, @as(i32, @intCast(view.pos)));
 		_ = try buf.skip(view.pos);
 	}
 
@@ -949,7 +949,7 @@
 		// strip out last comma
 		view.truncate(1);
 		view.writeByte('}');
-		try buf.writeIntBig(i32, @intCast(view.pos));
+		try buf.writeIntBig(i32, @as(i32, @intCast(view.pos)));
 		_ = try buf.skip(view.pos);
 	}
 };
@@ -1234,39 +1234,6 @@
 	}
 }
 
-<<<<<<< HEAD
-// currently only used for types which have values that should never need escaping
-fn encodeTextArray(values: []const []const u8, buf: *buffer.Buffer, format_pos: usize) !void {
-	buf.writeAt(&text_encoding, format_pos);
-	if (values.len == 0) {
-		// empty array, with length prefix
-		return buf.write(&.{0, 0, 0, 2, '{', '}'});
-	}
-
-	// 4-byte length + opening brace
-	var l: usize = 5;
-	for (values) |v| {
-		// value + delimiter, for the last value, there is no delimiter
-		// but there is a closing brace
-		l += v.len + 1;
-	}
-
-	var view = try Encode.reserveView(buf, l);
-
-	// the length prefix doesn't include itself
-	view.writeIntBig(i32, @as(i32, @intCast(l - 4)));
-
-	view.writeByte('{');
-	view.write(values[0]);
-	for (values[1..]) |v| {
-		view.writeByte(',');
-		view.write(v);
-	}
-	view.writeByte('}');
-}
-
-=======
->>>>>>> bc40c4f6
 // Write the last part of the Bind message: telling postgresql how it should
 // encode each column of the response
 pub fn resultEncoding(oids: []i32, buf: *buffer.Buffer) !void {
